//! `printpdf` is a library designed for creating printable PDF documents.
//!
//! [Crates.io](https://crates.io/crates/printpdf) | [Documentation](https://docs.rs/printpdf)
//!
//! ```toml,ignore
//! [dependencies]
//! printpdf = "0.3.2"
//! ```
//!
//! # Features
//!
//! Currently, printpdf can only write documents, not read them.
//!
//! - Page generation
//! - Layers (Illustrator like layers)
//! - Graphics (lines, shapes, bezier curves)
//! - Images (currently BMP only or generate your own images)
//! - Embedded fonts (TTF and OTF) with Unicode support
//! - Advanced graphics - overprint control, blending modes, etc.
//! - Advanced typography - character scaling, character spacing, superscript, subscript, outlining, etc.
//! - PDF layers (you should be able to open the PDF in Illustrator and have the layers appear)
//!
//! # Getting started
//!
//! ## Writing PDF
//!
//! ### Simple page
//!
//! ```rust
//! use printpdf::*;
//! use std::fs::File;
//! use std::io::BufWriter;
//!
//! let (doc, page1, layer1) = PdfDocument::new("PDF_Document_title", Mm(247.0), Mm(210.0), "Layer 1");
//! let (page2, layer1) = doc.add_page(Mm(10.0), Mm(250.0),"Page 2, Layer 1");
//!
//! doc.save(&mut BufWriter::new(File::create("test_working.pdf").unwrap())).unwrap();
//! ```
//!
//! ### Adding graphical shapes
//!
//! ```rust
//! use printpdf::*;
//! use std::fs::File;
//! use std::io::BufWriter;
//! use std::iter::FromIterator;
//!
//! let (doc, page1, layer1) = PdfDocument::new("printpdf graphics test", Mm(297.0), Mm(210.0), "Layer 1");
//! let current_layer = doc.get_page(page1).get_layer(layer1);
//!
//! // Quadratic shape. The "false" determines if the next (following)
//! // point is a bezier handle (for curves)
//! // If you want holes, simply reorder the winding of the points to be
//! // counterclockwise instead of clockwise.
//! let points1 = vec![(Point::new(Mm(100.0), Mm(100.0)), false),
//!                    (Point::new(Mm(100.0), Mm(200.0)), false),
//!                    (Point::new(Mm(300.0), Mm(200.0)), false),
//!                    (Point::new(Mm(300.0), Mm(100.0)), false)];
//!
//! // Is the shape stroked? Is the shape closed? Is the shape filled?
//! let line1 = Line {
//!     points: points1,
//!     is_closed: true,
//!     has_fill: true,
//!     has_stroke: true,
//!     is_clipping_path: false,
//! };
//!
//! // Triangle shape
//! // Note: Line is invisible by default, the previous method of
//! // constructing a line is recommended!
//! let mut line2 = Line::from_iter(vec![
//!     (Point::new(Mm(150.0), Mm(150.0)), false),
//!     (Point::new(Mm(150.0), Mm(250.0)), false),
//!     (Point::new(Mm(350.0), Mm(250.0)), false)]);
//!
//! line2.set_stroke(true);
//! line2.set_closed(false);
//! line2.set_fill(false);
//! line2.set_as_clipping_path(false);
//!
//! let fill_color = Color::Cmyk(Cmyk::new(0.0, 0.23, 0.0, 0.0, None));
//! let outline_color = Color::Rgb(Rgb::new(0.75, 1.0, 0.64, None));
//! let mut dash_pattern = LineDashPattern::default();
//! dash_pattern.dash_1 = Some(20);
//!
//! current_layer.set_fill_color(fill_color);
//! current_layer.set_outline_color(outline_color);
//! current_layer.set_outline_thickness(10.0);
//!
//! // Draw first line
//! current_layer.add_shape(line1);
//!
//! let fill_color_2 = Color::Cmyk(Cmyk::new(0.0, 0.0, 0.0, 0.0, None));
//! let outline_color_2 = Color::Greyscale(Greyscale::new(0.45, None));
//!
//! // More advanced graphical options
//! current_layer.set_overprint_stroke(true);
//! current_layer.set_blend_mode(BlendMode::Seperable(SeperableBlendMode::Multiply));
//! current_layer.set_line_dash_pattern(dash_pattern);
//! current_layer.set_line_cap_style(LineCapStyle::Round);
//!
//! current_layer.set_fill_color(fill_color_2);
//! current_layer.set_outline_color(outline_color_2);
//! current_layer.set_outline_thickness(15.0);
//!
//! // draw second line
//! current_layer.add_shape(line2);
//! ```
//!
//! ### Adding images
//!
//! Note: Images only get compressed in release mode. You might get huge PDFs (6 or more MB) in
//! debug mode. In release mode, the compression makes these files much smaller (~ 100 - 200 KB).
//!
//! To make this process faster, use `BufReader` instead of directly reading from the file.
//! Images are currently not a top priority.
//!
//! Scaling of images is implicitly done to fit one pixel = one dot at 300 dpi.
//!
//! ```rust
//! extern crate printpdf;
//!
//! // imports the `image` library with the exact version that we are using
//! use printpdf::*;
//!
//! use std::convert::From;
//! use std::fs::File;
//!
//! fn main() {
//!     let (doc, page1, layer1) = PdfDocument::new("PDF_Document_title", Mm(247.0), Mm(210.0), "Layer 1");
//!     let current_layer = doc.get_page(page1).get_layer(layer1);
//!
//!     // currently, the only reliable file format is bmp (jpeg works, but not in release mode)
//!     // this is an issue of the image library, not a fault of printpdf
//!     let mut image_file = File::open("assets/img/BMP_test.bmp").unwrap();
//!     let image = Image::try_from(image::bmp::BmpDecoder::new(&mut image_file).unwrap()).unwrap();
//!
//!     // translate x, translate y, rotate, scale x, scale y
//!     // by default, an image is optimized to 300 DPI (if scale is None)
//!     // rotations and translations are always in relation to the lower left corner
//!     image.add_to_layer(current_layer.clone(), None, None, None, None, None, None);
//!
//!     // you can also construct images manually from your data:
//!     let mut image_file_2 = ImageXObject {
//!         width: Px(200),
//!         height: Px(200),
//!         color_space: ColorSpace::Greyscale,
//!         bits_per_component: ColorBits::Bit8,
//!         interpolate: true,
//!         /* put your bytes here. Make sure the total number of bytes =
//!            width * height * (bytes per component * number of components)
//!            (e.g. 2 (bytes) x 3 (colors) for RGB 16bit) */
//!         image_data: Vec::new(),
//!         image_filter: None, /* does not work yet */
//!         clipping_bbox: None, /* doesn't work either, untested */
//!     };
//!
//!     let image2 = Image::from(image_file_2);
//! }
//! ```
//!
//! ### Adding fonts
//!
//! Note: Fonts are shared between pages. This means that they are added to the document first
//! and then a reference to this one object can be passed to multiple pages. This is different to
//! images, for example, which can only be used once on the page they are created on (since that's
//! the most common use-case).
//!
//! ```rust
//! use printpdf::*;
//! use std::fs::File;
//!
//! let (doc, page1, layer1) = PdfDocument::new("PDF_Document_title", Mm(247.0), Mm(210.0), "Layer 1");
//! let current_layer = doc.get_page(page1).get_layer(layer1);
//!
//! let text = "Lorem ipsum";
//! let text2 = "unicode: стуфхfцчшщъыьэюя";
//!
//! let font = doc.add_external_font(File::open("assets/fonts/RobotoMedium.ttf").unwrap()).unwrap();
//! let font2 = doc.add_external_font(File::open("assets/fonts/RobotoMedium.ttf").unwrap()).unwrap();
//!
//! // text, font size, x from left edge, y from bottom edge, font
//! current_layer.use_text(text, 48, Mm(200.0), Mm(200.0), &font);
//!
//! // For more complex layout of text, you can use functions
//! // defined on the PdfLayerReference
//! // Make sure to wrap your commands
//! // in a `begin_text_section()` and `end_text_section()` wrapper
//! current_layer.begin_text_section();
//!
//!     // setup the general fonts.
//!     // see the docs for these functions for details
//!     current_layer.set_font(&font2, 33);
//!     current_layer.set_text_cursor(Mm(10.0), Mm(10.0));
//!     current_layer.set_line_height(33);
//!     current_layer.set_word_spacing(3000);
//!     current_layer.set_character_spacing(10);
//!     current_layer.set_text_rendering_mode(TextRenderingMode::Stroke);
//!
//!     // write two lines (one line break)
//!     current_layer.write_text(text.clone(), &font2);
//!     current_layer.add_line_break();
//!     current_layer.write_text(text2.clone(), &font2);
//!     current_layer.add_line_break();
//!
//!     // write one line, but write text2 in superscript
//!     current_layer.write_text(text.clone(), &font2);
//!     current_layer.set_line_offset(10);
//!     current_layer.write_text(text2.clone(), &font2);
//!
//! current_layer.end_text_section();
//! ```
//!
//! ## Changelog
//!
//! See the CHANGELOG.md file.
//!
//! # Further reading
//!
//! The `PdfDocument` is hidden behind a `PdfDocumentReference`, which locks
//! the things you can do behind a facade. Pretty much all functions operate
//! on a `PdfLayerReference`, so that would be where to look for existing
//! functions or where to implement new functions. The `PdfDocumentReference`
//! is a reference-counted document. It uses the pages and layers for inner
//! mutablility, because
//! I ran into borrowing issues with the document. __IMPORTANT:__ All functions
//! that mutate the state of the document, "borrow" the document mutably for
//! the duration of the function. It is important that you don't borrow the
//! document twice (your program will crash if you do so). I have prevented
//! this wherever possible, by making the document only public to the crate
//! so you cannot lock it from outside of this library.
//!
//! Images have to be added to the pages resources before using them. Meaning,
//! you can only use an image on the page that you added it to. Otherwise,
//! you may end up with a corrupt PDF.
//!
//! Fonts are embedded using `freetype`. There is a `rusttype` branch in this
//! repository, but `rusttype` does fails to get the height of an unscaled
//! font correctly, so that's why you currently have to use `freetype`
//!
//! Please report issues if you have any, especially if you see `BorrowMut`
//! errors (they should not happen). Kerning is currently not done, because
//! neither `freetype` nor `rusttype` can reliably read kerning data.
//! However, "correct" kerning / placement requires a full font shaping
//! engine, etc. This would be a completely different project.
//!
//! For learning how a PDF is actually made, please read the
//! [wiki](https://github.com/fschutt/printpdf/wiki) (currently not
//! completely finished). When I began making this library, these resources
//! were not available anywhere, so I hope to help other people
//! with these topics. Reading the wiki is essential if you want to
//! contribute to this library.
//!
//! # Goals and Roadmap
//!
//! The goal of printpdf is to be a general-use PDF library, such as
//! libharu or similar. PDFs generated by printpdf should always adhere
//! to a PDF standard, except if you turn it off. Currently, only the
//! standard `PDF/X-3:2002` is covered (i.e. valid PDF according to Adobe
//! Acrobat). Over time, there will be more standards supported. Checking a
//! PDF for errors is currently only a stub.
//!
//! ## Planned features / Not done yet
//!
//! The following features aren't implemented yet, most
//! - Clipping
//! - Aligning / layouting text
//! - Open Prepress Interface
//! - Halftoning images, Gradients, Patterns
//! - SVG / instantiated content
//! - Forms, annotations
//! - Bookmarks / Table of contents
//! - Conformance / error checking for various PDF standards
//! - Embedded Javascript
//! - Reading PDF
//! - Completion of printpdf wiki
//!
//! # Testing
//!
//! Currently the testing is pretty much non-existent, because PDF is very hard to test.
//! This should change over time: Testing should be done in two stages. First, test
//! the individual PDF objects, if the conversion into a PDF object is done correctly.
//! The second stage is manual inspection of PDF objects via Adobe Preflight.
//!
//! Put the tests of the first stage in /tests/mod.rs. The second stage tests are
//! better to be handled inside the plugins' mod.rs file. `printpdf` depends highly
//! on [lopdf](https://github.com/J-F-Liu/lopdf), so you can either construct your
//! test object against a real type or a debug string of your serialized type.
//! Either way is fine - you just have to check that the test object is conform to
//! what PDF expects.
//!
//! # Useful links
//!
//! Here are some resources I found while working on this library:
//!
//! [`PDFXPlorer`, shows the DOM tree of a PDF, needs .NET 2.0](http://www.o2sol.com/pdfxplorer/download.htm)
//!
//! [Official PDF 1.7 reference](http://www.adobe.com/content/dam/Adobe/en/devnet/acrobat/pdfs/pdf_reference_1-7.pdf)
//!
//! [[GERMAN] How to embed unicode fonts in PDF](http://www.p2501.ch/pdf-howto/typographie/vollzugriff/direkt)
//!
//! [PDF X/1-a Validator](https://www.pdf-online.com/osa/validate.aspx)
//!
//! [PDF X/3 technical notes](http://www.pdfxreport.com/lib/exe/fetch.php?media=en:technote_pdfx_checks.pdf)

// Enable clippy if our Cargo.toml file asked us to do so.
#![cfg_attr(feature="clippy", feature(plugin))]
#![cfg_attr(feature="clippy", plugin(clippy))]

#![warn(missing_copy_implementations,
        trivial_numeric_casts,
        trivial_casts,
        unused_extern_crates,
        unused_import_braces,
        unused_qualifications)]

#![cfg_attr(feature="clippy", warn(cast_possible_truncation))]
#![cfg_attr(feature="clippy", warn(cast_possible_truncation))]
#![cfg_attr(feature="clippy", warn(cast_precision_loss))]
#![cfg_attr(feature="clippy", warn(cast_sign_loss))]
#![cfg_attr(feature="clippy", warn(missing_docs_in_private_items))]
#![cfg_attr(feature="clippy", warn(mut_mut))]

// Disallow `println!`. Use `debug!` for debug output
// (which is provided by the `log` crate).
#![cfg_attr(feature="clippy", warn(print_stdout))]

#![cfg_attr(all(not(test), feature="clippy"), warn(result_unwrap_used))]
#![cfg_attr(feature="clippy", warn(unseparated_literal_suffix))]
#![cfg_attr(feature="clippy", warn(wrong_pub_self_convention))]

#[cfg(feature = "logging")]
#[macro_use] pub extern crate log;

extern crate lopdf;
extern crate rusttype;
extern crate time;
<<<<<<< HEAD
#[macro_use]
extern crate cfg_if;
#[cfg(all(target_arch = "wasm32", target_os = "unknown"))]
extern crate js_sys;

pub mod date;
=======
#[cfg(feature = "embedded_images")]
pub extern crate image;

pub mod types;
pub mod scale;
>>>>>>> 1e63e55c
pub mod errors;
pub mod utils;
mod glob_defines;
pub mod indices;

pub use self::errors::Error;
pub use self::errors::PdfError;
<<<<<<< HEAD
pub use date::*;
=======
pub use self::errors::IndexError;
>>>>>>> 1e63e55c
pub use rusttype::Error as RusttypeError;

pub use self::scale::{Mm, Pt, Px};
pub use self::types::pdf_conformance::{CustomPdfConformance, PdfConformance};
pub use self::types::pdf_document::{PdfDocumentReference, PdfDocument};
pub use self::types::pdf_metadata::PdfMetadata;
pub use self::types::pdf_page::{PdfPage, PdfPageReference};
pub use self::types::pdf_layer::{PdfLayer, PdfLayerReference};

pub use self::types::plugins::xmp::xmp_metadata::XmpMetadata;
pub use self::types::plugins::misc::document_info::DocumentInfo;

/// Stub module for 3D content in a PDF
pub use self::types::plugins::graphics::three_dimensional;
pub use self::types::plugins::graphics::two_dimensional::font::{
    Font, BuiltinFont, ExternalFont, TextRenderingMode, IndirectFontRef, DirectFontRef, FontList
};
pub use self::types::plugins::graphics::two_dimensional::image::Image;
pub use self::types::plugins::graphics::two_dimensional::line::Line;
pub use self::types::plugins::graphics::two_dimensional::point::Point;

pub use self::types::plugins::graphics::color::{
    Color, Rgb, Cmyk, Greyscale, SpotColor, PdfColor, ColorSpace, ColorBits
};
pub use self::types::plugins::graphics::ctm::{CurTransMat, TextMatrix};
pub use self::types::plugins::graphics::extgstate::{
    ExtendedGraphicsState, ExtendedGraphicsStateList, ExtendedGraphicsStateRef, ExtendedGraphicsStateBuilder,
    OverprintMode, BlackGenerationFunction, BlackGenerationExtraFunction, UnderColorRemovalFunction,
    UnderColorRemovalExtraFunction, TransferFunction, TransferExtraFunction, HalftoneType,
    SpotFunction, BlendMode, SeperableBlendMode, NonSeperableBlendMode, RenderingIntent, SoftMask,
    SoftMaskFunction, LineJoinStyle, LineCapStyle, LineDashPattern,
};
pub use self::types::plugins::graphics::icc_profile::{
    IccProfileType, IccProfile, IccProfileRef, IccProfileList
};
pub use self::types::plugins::graphics::ocg::{OCGList, OCGRef};
pub use self::types::plugins::graphics::pattern::{Pattern, PatternRef, PatternList};
pub use self::types::plugins::graphics::pdf_resources::PdfResources;
pub use self::types::plugins::graphics::xobject::{
    XObject, XObjectList, XObjectRef, ImageXObject, ImageXObjectRef,
    ImageFilter, FormXObject, FormXObjectRef, FormType, SMask, GroupXObject,
    GroupXObjectType, ReferenceXObject, OptionalContentGroup, OCGIntent, PostScriptXObject,
};

/// Stub module for future audio embedding implementation
pub use self::types::plugins::media::audio;
/// Stub module for future video embedding implementation
pub use self::types::plugins::media::video;
/// Stub module for interactive (JavaScript) content, embedded in PDF files
pub use self::types::plugins::interactive;
/// Stub module for encryption (passwords). Not implemented yet.
pub use self::types::plugins::security;<|MERGE_RESOLUTION|>--- conflicted
+++ resolved
@@ -336,20 +336,17 @@
 extern crate lopdf;
 extern crate rusttype;
 extern crate time;
-<<<<<<< HEAD
 #[macro_use]
 extern crate cfg_if;
 #[cfg(all(target_arch = "wasm32", target_os = "unknown"))]
 extern crate js_sys;
 
 pub mod date;
-=======
 #[cfg(feature = "embedded_images")]
 pub extern crate image;
 
 pub mod types;
 pub mod scale;
->>>>>>> 1e63e55c
 pub mod errors;
 pub mod utils;
 mod glob_defines;
@@ -357,11 +354,8 @@
 
 pub use self::errors::Error;
 pub use self::errors::PdfError;
-<<<<<<< HEAD
 pub use date::*;
-=======
 pub use self::errors::IndexError;
->>>>>>> 1e63e55c
 pub use rusttype::Error as RusttypeError;
 
 pub use self::scale::{Mm, Pt, Px};
